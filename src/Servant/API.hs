--- conflicted
+++ resolved
@@ -1,4 +1,3 @@
-<<<<<<< HEAD
 module Servant.API (
 
   -- * Combinators
@@ -20,18 +19,10 @@
   module Servant.API.Get,
   -- | POST requests
   module Servant.API.Post,
-=======
-module Servant.API
-  ( module Servant.API.Capture
-  , module Servant.API.Delete
-  , module Servant.API.Get
-  , module Servant.API.GetParam
-  , module Servant.API.Post
-  , module Servant.API.Put
-  , module Servant.API.RQBody
-  , module Servant.API.Sub
-  , module Servant.API.Union
->>>>>>> 1181eb8d
+  -- | DELETE requests
+  module Servant.API.Delete,
+  -- | PUT requests
+  module Servant.API.Put,
   ) where
 
 import Servant.API.Capture
