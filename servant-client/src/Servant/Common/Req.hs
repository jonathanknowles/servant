{-# LANGUAGE DeriveDataTypeable  #-}
{-# LANGUAGE CPP                 #-}
{-# LANGUAGE OverloadedStrings   #-}
{-# LANGUAGE ScopedTypeVariables #-}
module Servant.Common.Req where

#if !MIN_VERSION_base(4,8,0)
import Control.Applicative
#endif
import Control.Exception
import Control.Monad
import Control.Monad.Catch (MonadThrow)
import Control.Monad.IO.Class
import Control.Monad.Trans.Except
import Data.ByteString.Lazy hiding (pack, filter, map, null, elem)
import Data.String
import Data.String.Conversions
import Data.Proxy
import Data.Text (Text)
import Data.Text.Encoding
import Network.HTTP.Client hiding (Proxy, path)
import Network.HTTP.Media
import Network.HTTP.Types
import qualified Network.HTTP.Types.Header as HTTP
import Network.URI hiding (path)
import Servant.API.ContentTypes
import Servant.Client.PerformRequest
import Servant.Common.BaseUrl
import Web.HttpApiData

<<<<<<< HEAD
import qualified Network.HTTP.Client as Client
=======
data ServantError
  = FailureResponse
    { responseStatus            :: Status
    , responseContentType       :: MediaType
    , responseBody              :: ByteString
    }
  | DecodeFailure
    { decodeError               :: String
    , responseContentType       :: MediaType
    , responseBody              :: ByteString
    }
  | UnsupportedContentType
    { responseContentType       :: MediaType
    , responseBody              :: ByteString
    }
  | InvalidContentTypeHeader
    { responseContentTypeHeader :: ByteString
    , responseBody              :: ByteString
    }
  | ConnectionError
    { connectionError           :: SomeException
    }
  deriving (Show, Typeable)

instance Eq ServantError where
  FailureResponse a b c == FailureResponse x y z =
    (a, b, c) == (x, y, z)
  DecodeFailure a b c == DecodeFailure x y z =
    (a, b, c) == (x, y, z)
  UnsupportedContentType a b == UnsupportedContentType x y =
    (a, b) == (x, y)
  InvalidContentTypeHeader a b == InvalidContentTypeHeader x y =
    (a, b) == (x, y)
  ConnectionError a == ConnectionError x =
    show a == show x
  _ == _ = False

instance Exception ServantError
>>>>>>> af7391c7

data Req = Req
  { reqPath   :: String
  , qs        :: QueryText
  , reqBody   :: Maybe (ByteString, MediaType)
  , reqAccept :: [MediaType]
  , headers   :: [(String, Text)]
  }

defReq :: Req
defReq = Req "" [] Nothing [] []

appendToPath :: String -> Req -> Req
appendToPath p req =
  req { reqPath = reqPath req ++ "/" ++ p }

appendToQueryString :: Text       -- ^ param name
                    -> Maybe Text -- ^ param value
                    -> Req
                    -> Req
appendToQueryString pname pvalue req =
  req { qs = qs req ++ [(pname, pvalue)]
      }

addHeader :: ToHttpApiData a => String -> a -> Req -> Req
addHeader name val req = req { headers = headers req
                                      ++ [(name, decodeUtf8 (toHeader val))]
                             }

setRQBody :: ByteString -> MediaType -> Req -> Req
setRQBody b t req = req { reqBody = Just (b, t) }

reqToRequest :: (Functor m, MonadThrow m) => Req -> BaseUrl -> m Request
reqToRequest req (BaseUrl reqScheme reqHost reqPort path) =
    setheaders . setAccept . setrqb . setQS <$> parseUrlThrow url

  where url = show $ nullURI { uriScheme = case reqScheme of
                                  Http  -> "http:"
                                  Https -> "https:"
                             , uriAuthority = Just $
                                 URIAuth { uriUserInfo = ""
                                         , uriRegName = reqHost
                                         , uriPort = ":" ++ show reqPort
                                         }
                             , uriPath = path ++ reqPath req
                             }

        setrqb r = case reqBody req of
                     Nothing -> r
                     Just (b,t) -> r { requestBody = RequestBodyLBS b
                                     , requestHeaders = requestHeaders r
                                                     ++ [(hContentType, cs . show $ t)] }
        setQS = setQueryString $ queryTextToQuery (qs req)
        setheaders r = r { requestHeaders = requestHeaders r
                                         <> fmap toProperHeader (headers req) }
        setAccept r = r { requestHeaders = filter ((/= "Accept") . fst) (requestHeaders r)
                                        <> [("Accept", renderHeader $ reqAccept req)
                                              | not . null . reqAccept $ req] }
        toProperHeader (name, val) =
          (fromString name, encodeUtf8 val)
#if !MIN_VERSION_http_client(0,4,30)
        parseUrlThrow = parseUrl
#endif


-- * performing requests

displayHttpRequest :: Method -> String
displayHttpRequest httpmethod = "HTTP " ++ cs httpmethod ++ " request"

type ClientM = ExceptT ServantError IO

performRequest :: Method -> Req -> Manager -> BaseUrl
               -> ClientM ( Int, ByteString, MediaType
                          , [HTTP.Header], Response ByteString)
performRequest reqMethod req manager reqHost = do
  partialRequest <- liftIO $ reqToRequest req reqHost

  let request = partialRequest { Client.method = reqMethod
                               , checkStatus = \ _status _headers _cookies -> Nothing
                               }

  eResponse <- liftIO $ performHttpRequest manager request
  case eResponse of
    Left err ->
      throwE . ConnectionError $ SomeException err

    Right response -> do
      let status = Client.responseStatus response
          body = Client.responseBody response
          hdrs = Client.responseHeaders response
          status_code = statusCode status
      ct <- case lookup "Content-Type" $ Client.responseHeaders response of
                 Nothing -> pure $ "application"//"octet-stream"
                 Just t -> case parseAccept t of
                   Nothing -> throwE $ InvalidContentTypeHeader (cs t) body
                   Just t' -> pure t'
      unless (status_code >= 200 && status_code < 300) $
        throwE $ FailureResponse status ct body
      return (status_code, body, ct, hdrs, response)


performRequestCT :: MimeUnrender ct result =>
  Proxy ct -> Method -> Req -> Manager -> BaseUrl
    -> ClientM ([HTTP.Header], result)
performRequestCT ct reqMethod req manager reqHost = do
  let acceptCT = contentType ct
  (_status, respBody, respCT, hdrs, _response) <-
    performRequest reqMethod (req { reqAccept = [acceptCT] }) manager reqHost
  unless (matches respCT (acceptCT)) $ throwE $ UnsupportedContentType respCT respBody
  case mimeUnrender ct respBody of
    Left err -> throwE $ DecodeFailure err respCT respBody
    Right val -> return (hdrs, val)

performRequestNoBody :: Method -> Req -> Manager -> BaseUrl
  -> ClientM [HTTP.Header]
performRequestNoBody reqMethod req manager reqHost = do
  (_status, _body, _ct, hdrs, _response) <- performRequest reqMethod req manager reqHost
  return hdrs<|MERGE_RESOLUTION|>--- conflicted
+++ resolved
@@ -2,6 +2,11 @@
 {-# LANGUAGE CPP                 #-}
 {-# LANGUAGE OverloadedStrings   #-}
 {-# LANGUAGE ScopedTypeVariables #-}
+
+#if MIN_VERSION_base(4,9,0)
+{-# OPTIONS_GHC -fno-warn-redundant-constraints #-}
+#endif
+
 module Servant.Common.Req where
 
 #if !MIN_VERSION_base(4,8,0)
@@ -28,48 +33,7 @@
 import Servant.Common.BaseUrl
 import Web.HttpApiData
 
-<<<<<<< HEAD
 import qualified Network.HTTP.Client as Client
-=======
-data ServantError
-  = FailureResponse
-    { responseStatus            :: Status
-    , responseContentType       :: MediaType
-    , responseBody              :: ByteString
-    }
-  | DecodeFailure
-    { decodeError               :: String
-    , responseContentType       :: MediaType
-    , responseBody              :: ByteString
-    }
-  | UnsupportedContentType
-    { responseContentType       :: MediaType
-    , responseBody              :: ByteString
-    }
-  | InvalidContentTypeHeader
-    { responseContentTypeHeader :: ByteString
-    , responseBody              :: ByteString
-    }
-  | ConnectionError
-    { connectionError           :: SomeException
-    }
-  deriving (Show, Typeable)
-
-instance Eq ServantError where
-  FailureResponse a b c == FailureResponse x y z =
-    (a, b, c) == (x, y, z)
-  DecodeFailure a b c == DecodeFailure x y z =
-    (a, b, c) == (x, y, z)
-  UnsupportedContentType a b == UnsupportedContentType x y =
-    (a, b) == (x, y)
-  InvalidContentTypeHeader a b == InvalidContentTypeHeader x y =
-    (a, b) == (x, y)
-  ConnectionError a == ConnectionError x =
-    show a == show x
-  _ == _ = False
-
-instance Exception ServantError
->>>>>>> af7391c7
 
 data Req = Req
   { reqPath   :: String
